#!/usr/bin/env python
# encoding: utf-8
"""
pypostal/postal.py - API-Client für Pixelletter

Created by Maximillian Dornseif on 2010-08-12.
Copyright (c) 2010 HUDORA. All rights reserved.
"""

import huTools.http
import huTools.monetary

import logging
import os
import xml.etree.ElementTree as ET

try:
    import config
<<<<<<< HEAD
except:
    pass


def get_content_type(filename):
    return mimetypes.guess_type(filename)[0] or 'application/pdf '


def encode_multipart_formdata(fields, files={}):
    """
    fields is a sequence of (name, value) elements for regular form fields.
    files is a sequence of (name, filename, value) elements for data to be uploaded as files
    Return (content_type, body) ready for httplib.HTTP instance
    """
    # Based on From http://aspn.activestate.com/ASPN/Cookbook/Python/Recipe/146306
    boundary = '----------ThIs_Is_tHe_bouNdaRY_$%s' % (uuid.uuid4())
    out = []
    # if it's dict like then use the items method to get the fields
    for (key, value) in fields.items():
        out.append('--' + boundary)
        out.append('Content-Disposition: form-data; name="%s"' % key)
        out.append('')
        out.append(value)
    for (key, fd) in files.items():
        if hasattr(fd, 'name'):
            filename = fd.name
            filedata = fd.read()
        else:
            filename = key + '.pdf'
            filedata = fd
        out.append('--' + boundary)
        out.append('Content-Disposition: form-data; name="%s"; filename="%s"' % (key, filename))
        out.append('Content-Type: %s' % get_content_type(filename))
        out.append('')
        out.append(filedata)
    out.append('--' + boundary + '--')
    out.append('')
    body = '\r\n'.join([str(x) for x in out])
    content_type = 'multipart/form-data; boundary=%s' % boundary
    return content_type, body
=======
except ImportError:
    config = object()
>>>>>>> b75d5d29


class Pixelletter(object):
    """Interface to pixelletter.com"""

    def __init__(self, username, password, test_mode=False):
        self.test_mode = test_mode
        self.username = username
        self.password = password
<<<<<<< HEAD

    def POST(self, content_type, content):
        h = httplib.HTTP('www.pixelletter.de')
        h.putrequest('POST', '/xml/index.php')
        h.putheader('host', 'www.pixelletter.de')
        h.putheader('content-type', content_type)
        h.putheader('content-length', str(len(content)))
        h.endheaders()
        h.send(content)
        errcode, errmsg, headers = h.getreply()
        content = h.file.read()
        if str(errcode) != '200':
            raise RuntimeError("%s -- %r" % (errcode, errmsg))
=======
        self.timeout = 5

    def request(self, content):
        """Send request to API server"""
        status, headers, content = huTools.http.fetch(
            'http://www.pixelletter.de/xml/index.php',
            method='POST',
            content=content,
            multipart=True,
            timeout=self.timeout)

        if status != 200:
            raise RuntimeError("%s -- %r" % (status, content))
        
>>>>>>> b75d5d29
        return content

    def _get_auth_xml(self):
        """Create the XML root element containing auth data"""
        root = ET.Element('pixelletter', version='1.0')
        auth = ET.SubElement(root, 'auth')
        ET.SubElement(auth, 'email').text = self.username
        ET.SubElement(auth, 'password').text = self.password
        ET.SubElement(auth, 'agb').text = 'ja'
        ET.SubElement(auth, 'widerrufsverzicht').text = 'ja'
        ET.SubElement(auth, 'testmodus').text = 'true' if self.test_mode else 'false'
        ET.SubElement(auth, 'ref').text = 'reference#'
        return root

    def get_account_info(self):
        """Return a dict with account status information, e.g

        {'company': 'Cyberlogi GmbH'
         'customer_credit': 2007, # Betrag in Cent
         'customer_data': '',
         'customer_id': '353***',
         'email': '***@cyberlogi.de',
         'payment_type': 'guthaben',
         'sex': 'yes',
         'tel': '184****',
         'tel_prefix': '017*',
         'title': 'Dr.',
         ...
         }
        """
        root = self._get_auth_xml()
        command = ET.SubElement(root, 'command')
        info = ET.SubElement(command, 'info')
        ET.SubElement(info, 'account:info', type='all')

        content = {'xml': ET.tostring(root)}
        reply = self.request(content)

        # Pixelletter's XML is invalid
        # it is messing with namespaces - remove them to generate valid XML
        content = reply.replace('customer:', 'customer_')
        content = content.replace('tel:prefix', 'tel_prefix')
        content = content.replace('fax:prefix', 'fax_prefix')
        content = content.replace('mobil:prefix', 'mobil_prefix')
        content = content.replace('payment:type', 'payment_type')
        response = ET.fromstring(content)
        info = {}
        for parent in response.getiterator():
            for child in parent:
                text = child.text
                if not text:
                    text = ''
                info[child.tag] = text.strip()
        info['customer_credit'] = int(huTools.monetary.euro_to_cent(info.get('customer_credit', '0')))
        return info

    def send_post(self, uploadfiles, dest_country='DE', guid='', services=None):
        """
        Instructs pixelletter.de to send a letter.

        Send one PDF printed in color and in CO2 neutral fashion.

        >>> print pix.send_post(['./Testbrief.pdf'],
                               guid='01fe190fb6b626154bad760334907ce9',
                               service=['green', 'color'])

        Uploadfiles is a list of files to be send (as a single letter). The first page must contain
        the destination Address.

        dest_country is the country where the letter is going to be send to - this is needed for
        postage calculation.

        guid is some tracking ID specific to the user and can be left blank

        services is a list of additional services requested. It defaults to ['green']
        The Python library currently supports following services:

        * green - GoGreen CO2 neutral postage(default, use ``service=[]`` to disable)
        * einschreiben
        * einschreibeneinwurf
        * eigenhaendig
        * eigenhaendigrueckschein
        * rueckschein
        * color
        """
        if not services:
            services = ['green']
        addoption = set()
        for service in services:
            if service == 'einschreiben':
                addoption.add('27')
            elif service == 'einschreibeneinwurf':
                addoption.add('30')
            elif service == 'eigenhaendig':
                addoption.add('27')
                addoption.add('29')
            elif service == 'eigenhaendigrueckschein':
                addoption.add('27')
                addoption.add('28')
                addoption.add('29')
            elif service == 'rueckschein':
                addoption.add('27')
                addoption.add('29')
            elif service == 'green':
                addoption.add('44')
            elif service == 'color':
                addoption.add('33')
            else:
                raise ValueError('Unbekannter Servicelevel %s - gueltig ist %r' % (service,
                    ['einschreiben', 'einschreibeneinwurf', 'eigenhaendig', 'eigenhaendigrueckschein',
                     'rueckschein', 'green', 'color']))

        root = self._get_auth_xml()

        order = ET.SubElement(root, 'order', type='upload')
        options = ET.SubElement(order, 'options')
        ET.SubElement(options, 'type').text = 'upload'
        ET.SubElement(options, 'action').text = '1'  # Brief
        ET.SubElement(options, 'destination').text = dest_country
        ET.SubElement(options, 'transaction').text = str(guid)
        ET.SubElement(options, 'addoption').text = ','.join(addoption)

        if not uploadfiles:
            raise ValueError('No files to send.')
        form = {'xml': ET.tostring(root)}
        for index, fd in enumerate(uploadfiles):
            form['uploadfile%d' % index] = fd

        reply = self.request(form)
        if not '<msg>Auftrag erfolgreich ' in reply:
            if 'Ihr Guthaben reicht nicht aus.' in reply:
                logging.critical("Pixelletter-Guthaben reicht nicht aus.")
            raise RuntimeError("API fehler: %s" % reply)
        return guid, ''


def send_post_pixelletter(uploadfiles, dest_country='DE', guid='', services=None,
                          username=None, password=None, test_mode=False):

    credentials = os.environ.get('PYPOSTAL_PIXELLETTER_CRED', None)
    if not credentials:
        credentials = getattr(config, 'PYPOSTAL_PIXELLETTER_CRED', None)

    if not username:
        username = credentials.split(':')[0]
    if not password:
        password = credentials.split(':')[1]

    if (not username) or (not password):
        raise RuntimeError('set PYPOSTAL_PIXELLETTER_CRED="user:pass"')
    pix = Pixelletter(username, password, test_mode=test_mode)
    return pix.send_post(uploadfiles, dest_country, guid=guid, services=services)<|MERGE_RESOLUTION|>--- conflicted
+++ resolved
@@ -16,51 +16,8 @@
 
 try:
     import config
-<<<<<<< HEAD
-except:
-    pass
-
-
-def get_content_type(filename):
-    return mimetypes.guess_type(filename)[0] or 'application/pdf '
-
-
-def encode_multipart_formdata(fields, files={}):
-    """
-    fields is a sequence of (name, value) elements for regular form fields.
-    files is a sequence of (name, filename, value) elements for data to be uploaded as files
-    Return (content_type, body) ready for httplib.HTTP instance
-    """
-    # Based on From http://aspn.activestate.com/ASPN/Cookbook/Python/Recipe/146306
-    boundary = '----------ThIs_Is_tHe_bouNdaRY_$%s' % (uuid.uuid4())
-    out = []
-    # if it's dict like then use the items method to get the fields
-    for (key, value) in fields.items():
-        out.append('--' + boundary)
-        out.append('Content-Disposition: form-data; name="%s"' % key)
-        out.append('')
-        out.append(value)
-    for (key, fd) in files.items():
-        if hasattr(fd, 'name'):
-            filename = fd.name
-            filedata = fd.read()
-        else:
-            filename = key + '.pdf'
-            filedata = fd
-        out.append('--' + boundary)
-        out.append('Content-Disposition: form-data; name="%s"; filename="%s"' % (key, filename))
-        out.append('Content-Type: %s' % get_content_type(filename))
-        out.append('')
-        out.append(filedata)
-    out.append('--' + boundary + '--')
-    out.append('')
-    body = '\r\n'.join([str(x) for x in out])
-    content_type = 'multipart/form-data; boundary=%s' % boundary
-    return content_type, body
-=======
 except ImportError:
     config = object()
->>>>>>> b75d5d29
 
 
 class Pixelletter(object):
@@ -70,21 +27,6 @@
         self.test_mode = test_mode
         self.username = username
         self.password = password
-<<<<<<< HEAD
-
-    def POST(self, content_type, content):
-        h = httplib.HTTP('www.pixelletter.de')
-        h.putrequest('POST', '/xml/index.php')
-        h.putheader('host', 'www.pixelletter.de')
-        h.putheader('content-type', content_type)
-        h.putheader('content-length', str(len(content)))
-        h.endheaders()
-        h.send(content)
-        errcode, errmsg, headers = h.getreply()
-        content = h.file.read()
-        if str(errcode) != '200':
-            raise RuntimeError("%s -- %r" % (errcode, errmsg))
-=======
         self.timeout = 5
 
     def request(self, content):
@@ -99,7 +41,6 @@
         if status != 200:
             raise RuntimeError("%s -- %r" % (status, content))
         
->>>>>>> b75d5d29
         return content
 
     def _get_auth_xml(self):
