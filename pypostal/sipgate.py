#!/usr/bin/env python
# encoding: utf-8
"""
pypostal/sipgate.py - fax a PDF via the sipgate API

See http://www.live.sipgate.de/api/rest for further description of the sipgate REST API.

Created by Maximillian Dornseif on 2010-08-14.
Copyright (c) 2010 HUDORA. All rights reserved.
"""

import httplib
import os
import urllib
import urlparse

try:
    from django.conf import settings
except ImportError:
    settings = object()


try:
    import config
except:
    config = None


def add_query(url, params):
    """
    Add GET parameters to a given URL
    
    >>> add_query('/sicrit/', {'passphrase': 'fiftyseveneleven'})
    '/sicrit/?passphrase=fiftyseveneleven'
    """
    
    url_parts = list(urlparse.urlparse(url))
    query = dict(urlparse.parse_qsl(url_parts[4]))
    query.update(params)
    url_parts[4] = urllib.urlencode(query)
    return urlparse.urlunparse(url_parts)


<<<<<<< HEAD
=======
def send_fax_sipgate(uploadfiles, source, dest_numbers=[], guid='', username=None, password=None):
    
    credentials = getattr(settings, 'PYPOSTAL_SIPGATE_CRED', os.environ.get('PYPOSTAL_SIPGATE_CRED', ':'))
    credentials = credentials.split(':', 2)
    
    if not username:
        username = credentials[0]
    if not password:
        password = credentials[1]
    
    sip = Sipgate(username, password)
    return sip.sendFax(uploadfiles, source, dest_numbers)


>>>>>>> 8580beba
def clean_number(number):
    """Try to clean a phonenumber"""
    
    if number.startswith('0'):
        number = '49' + number[1:]
    number = number.replace(' ', '').replace('-', '').replace('+', '')
    return number


class Sipgate(object):
    def __init__(self, username, password):
        self.version = '2.17.0'
        self.username = username
        self.password = password
        
    @property
    def authheader(self):
        auth = '%s:%s' % (self.username, self.password)
        return "Basic %s" % auth.encode('base64').strip()
    
    def sendFax(self, uploadfiles, dest_numbers, source=None, guid=''):
        if len(uploadfiles) > 1:
            raise ValueError('Sipgate currently only supports single PDF uploading')
        if hasattr(uploadfiles[0], 'name'):
            filedata = uploadfiles[0].read()
        else:
            filedata = uploadfiles[0]
        
        params = {'version': self.version,
                  'targets': ",".join('tel:' + clean_number(dest) for dest in dest_numbers)}
        if source:
            params['source'] = 'tel:' + clean_number(source),
        url = add_query("/my/events/faxes/", params)
        headers = {"Content-Type": "application/pdf", "Authorization": self.authheader}
        
        conn = httplib.HTTPSConnection("api.sipgate.net")
        conn.request("POST", url, headers=headers, body=filedata)
        
        response = conn.getresponse()
        # TODO: Error handling
        # print response.status, response.reason
        # data = response.read()
        # print data
        conn.close()
        return guid


def send_fax_sipgate(uploadfiles, dest_numbers=[], source=None, guid='', username=None, password=None):
    if not username:
        try:
            username = config.PYPOSTAL_PIXELLETTER_CRED.split(':')[0]
        except:
            password = os.getenv('PYPOSTAL_SIPGATE_CRED', ':').split(':')[0]
    if not password:
        try:
            password = config.PYPOSTAL_PIXELLETTER_CRED.split(':')[1]
        except:
            password = os.getenv('PYPOSTAL_SIPGATE_CRED', ':').split(':')[1]
    
    if (not username) or (not password):
        raise RuntimeError('set PYPOSTAL_SIPGATE_CRED="user:pass"')
    
    sip = Sipgate(username, password)
    return sip.sendFax(uploadfiles, dest_numbers, source)


if __name__ == "__main__":
    import doctest
    doctest.testmod()<|MERGE_RESOLUTION|>--- conflicted
+++ resolved
@@ -41,23 +41,6 @@
     return urlparse.urlunparse(url_parts)
 
 
-<<<<<<< HEAD
-=======
-def send_fax_sipgate(uploadfiles, source, dest_numbers=[], guid='', username=None, password=None):
-    
-    credentials = getattr(settings, 'PYPOSTAL_SIPGATE_CRED', os.environ.get('PYPOSTAL_SIPGATE_CRED', ':'))
-    credentials = credentials.split(':', 2)
-    
-    if not username:
-        username = credentials[0]
-    if not password:
-        password = credentials[1]
-    
-    sip = Sipgate(username, password)
-    return sip.sendFax(uploadfiles, source, dest_numbers)
-
-
->>>>>>> 8580beba
 def clean_number(number):
     """Try to clean a phonenumber"""
     
